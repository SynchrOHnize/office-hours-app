import {
    FormControl,
    FormItem,
    FormLabel,
    FormMessage,
} from "@/components/ui/form";

import {
    Command,
    CommandGroup,
    CommandItem,
    CommandList,
} from "@/components/ui/command";

import { SearchClass, searchClasses } from "@/services/searchService";
import { useState } from "react";
import { Input } from "@/components/ui/input";
import { Course, fetchCourseById, storeCourse } from "@/services/userService";
import { useQueryClient } from "@tanstack/react-query";
import { useToast } from "@/hooks/use-toast";

interface CourseFormFieldProps {
    course: Course;
    setCourse: (course: Course) => void;
}

export const CourseFormField = ({ course, setCourse }: CourseFormFieldProps) => {
    const [searchResults, setSearchResults] = useState<SearchClass[] | null>(null);
    const [isFocused, setIsFocused] = useState(false);
    const [isInstructorFocused, setIsInstructorFocused] = useState(false);
    const [inputValue, setInputValue] = useState("");
    const [instructors, setInstructors] = useState<string[]>([]);
    const queryClient = useQueryClient();
    const { toast } = useToast();

    const handleInput = async (value: string) => {
        setInputValue(value);
        if (value.length > 1) {
            const classes = await searchClasses(value);
            setSearchResults(classes || []);
        } else {
            setSearchResults(null);
        }
    };

    const handleSelectClass = async (selectedClass: SearchClass) => {
        const course_code = selectedClass.code;
        const title = selectedClass.title;
        const instructor = selectedClass.instructors[0];
        const updatedCourse: Course = { course_code, title, instructor };
        setCourse(updatedCourse);
<<<<<<< HEAD
        setInputValue(course_code);
        setInstructors(selectedClass.instructors);
=======
        setInputValue(updatedCourse.course_code);
        const existingCourse = await fetchCourseById(updatedCourse.course_id);
        if (!existingCourse) {
            const response = await storeCourse(updatedCourse);
            if (!response) {
                toast({
                    title: "Error!",
                    description: "Failed to save course.",
                    variant: "destructive",
                });

                return;
            }
            await queryClient.invalidateQueries({ queryKey: ['courses'] });
        }
        setSearchResults([]);
>>>>>>> 3b32b398
        setIsFocused(false);

        const classes = await searchClasses(course_code);
        setSearchResults(classes || []);
    };

    const handleSelectInstructor = async (instructor: string) => {
        if (!course.course_code || !course.title) {
            return;
        }

        const newCourse = { ...course, instructor };
        setCourse(newCourse);
    }

    return (
        <div className="flex gap-4 items-center">
            <FormItem className="w-1/2">
                <FormLabel>Course Code (Search)</FormLabel>
                <FormControl>
                    <div className="relative">
                        <Input
                            placeholder="Search course code..."
                            value={inputValue}
                            onFocus={() => setIsFocused(true)}
                            onBlur={() => {
                                // Small delay to allow click events on CommandItems to fire
                                setTimeout(() => {
                                    setIsFocused(false);
                                }, 200);
                            }}
                            onChange={(e) => handleInput(e.target.value)}
                            className="w-full"
                        />
                        {(searchResults?.length || 0) > 0 && isFocused && (
                            <Command className="h-fit absolute top-full left-0 right-0 z-50 mt-1 border rounded-md bg-popover">
                                <CommandList>
                                    <CommandGroup className="overflow-auto">
                                        {searchResults?.map((result) => (
                                            <CommandItem
<<<<<<< HEAD
                                                key={result.code + result.title}
=======
                                                key={result?.key}
>>>>>>> 3b32b398
                                                onSelect={() => handleSelectClass(result)}
                                                className="cursor-pointer"
                                            >
                                                <span>
                                                    {result?.code.replace(/\s+/g, "")} - {result?.title}
                                                </span>
                                            </CommandItem>
                                        ))}
                                    </CommandGroup>
                                </CommandList>
                            </Command>
                        )}
                    </div>
                </FormControl>
                <FormMessage />
            </FormItem>
            <FormItem className="w-1/2">
                <FormLabel>Course Title</FormLabel>
                <FormControl>
                    <Input
                        value={course?.title || ""}
                        readOnly
                        placeholder={
                            searchResults && searchResults.length === 0
                                ? "No results found."
                                : "Course title will appear here..."
                        }
                        className="bg-muted"
                    />
                </FormControl>
                <FormMessage />
            </FormItem>
<<<<<<< HEAD

            <FormItem>
                <FormLabel>Instructor</FormLabel>
                <FormControl>
                    <div className="relative">
                    <Input
                        value={course?.instructor || ""}
                        readOnly
                        placeholder={
                            instructors && instructors.length === 0
                                ? "No results found."
                                : "Course instructor will appear here..."
                        }
                        onFocus={() => setIsInstructorFocused(true)}
                        onBlur={() => {
                            // Small delay to allow click events on CommandItems to fire
                            setTimeout(() => {
                                setIsInstructorFocused(false);
                            }, 200);
                        }}
                    />
                    {(instructors?.length || 0) > 0 && isInstructorFocused && (
                        <Command className="h-fit absolute top-full left-0 right-0 z-50 mt-1 border rounded-md bg-popover">
                            <CommandList>
                                <CommandGroup className="overflow-auto">
                                    {instructors?.map((instructor) => (
                                        <CommandItem
                                            key={instructor}
                                            onSelect={() => handleSelectInstructor(instructor)}
                                            className="cursor-pointer"
                                        >
                                            <span>
                                                {instructor}
                                            </span>
                                        </CommandItem>
                                    ))}
                                </CommandGroup>
                            </CommandList>
                        </Command>
                    )}
                    </div>
                </FormControl>
                <FormMessage />
            </FormItem>
        </>
=======
        </div>
>>>>>>> 3b32b398
    );
};<|MERGE_RESOLUTION|>--- conflicted
+++ resolved
@@ -15,9 +15,7 @@
 import { SearchClass, searchClasses } from "@/services/searchService";
 import { useState } from "react";
 import { Input } from "@/components/ui/input";
-import { Course, fetchCourseById, storeCourse } from "@/services/userService";
-import { useQueryClient } from "@tanstack/react-query";
-import { useToast } from "@/hooks/use-toast";
+import { Course } from "@/services/userService";
 
 interface CourseFormFieldProps {
     course: Course;
@@ -30,8 +28,6 @@
     const [isInstructorFocused, setIsInstructorFocused] = useState(false);
     const [inputValue, setInputValue] = useState("");
     const [instructors, setInstructors] = useState<string[]>([]);
-    const queryClient = useQueryClient();
-    const { toast } = useToast();
 
     const handleInput = async (value: string) => {
         setInputValue(value);
@@ -49,27 +45,8 @@
         const instructor = selectedClass.instructors[0];
         const updatedCourse: Course = { course_code, title, instructor };
         setCourse(updatedCourse);
-<<<<<<< HEAD
         setInputValue(course_code);
         setInstructors(selectedClass.instructors);
-=======
-        setInputValue(updatedCourse.course_code);
-        const existingCourse = await fetchCourseById(updatedCourse.course_id);
-        if (!existingCourse) {
-            const response = await storeCourse(updatedCourse);
-            if (!response) {
-                toast({
-                    title: "Error!",
-                    description: "Failed to save course.",
-                    variant: "destructive",
-                });
-
-                return;
-            }
-            await queryClient.invalidateQueries({ queryKey: ['courses'] });
-        }
-        setSearchResults([]);
->>>>>>> 3b32b398
         setIsFocused(false);
 
         const classes = await searchClasses(course_code);
@@ -110,11 +87,7 @@
                                     <CommandGroup className="overflow-auto">
                                         {searchResults?.map((result) => (
                                             <CommandItem
-<<<<<<< HEAD
                                                 key={result.code + result.title}
-=======
-                                                key={result?.key}
->>>>>>> 3b32b398
                                                 onSelect={() => handleSelectClass(result)}
                                                 className="cursor-pointer"
                                             >
@@ -147,7 +120,6 @@
                 </FormControl>
                 <FormMessage />
             </FormItem>
-<<<<<<< HEAD
 
             <FormItem>
                 <FormLabel>Instructor</FormLabel>
@@ -192,9 +164,6 @@
                 </FormControl>
                 <FormMessage />
             </FormItem>
-        </>
-=======
         </div>
->>>>>>> 3b32b398
     );
 };