--- conflicted
+++ resolved
@@ -13,12 +13,7 @@
     FormMessage,
 } from "@/components/ui/form"
 
-<<<<<<< HEAD
-import { Course, PreviewOfficeHour, storeCourse } from "@/services/userService";
-import { parseOfficeHoursJson, parseOfficeHoursText } from "@/services/userService";
-=======
-import { Course, parseOfficeHoursJsonStream, parseOfficeHoursText, PreviewOfficeHour } from "@/services/userService";
->>>>>>> 3b32b398
+import { Course, parseOfficeHoursJsonStream, parseOfficeHoursText, PreviewOfficeHour, storeCourse } from "@/services/userService";
 import { useToast } from "@/hooks/use-toast";
 import { Textarea } from "../ui/textarea";
 import { PreviewTable } from "./preview-table";
@@ -26,7 +21,6 @@
 import OpenAILogo from "@/assets/openai-logo.png";
 import { CourseFormField } from "./course-form-field";
 import { convertHtmlToMarkdown } from 'dom-to-semantic-markdown';
-import { useQueryClient } from "@tanstack/react-query";
 const textSchema = z.object({
     raw_text: z.string()
 })
@@ -38,7 +32,6 @@
     const [parsingMarkdown, setParsingMarkdown] = useState(false);
     const [showTip, setShowTip] = useState(false);
     const { toast } = useToast();
-    const queryClient = useQueryClient();
     const form = useForm<z.infer<typeof textSchema>>({
         resolver: zodResolver(textSchema),
         defaultValues: {
@@ -108,7 +101,6 @@
             return;
         }
         setIsLoading(true);
-<<<<<<< HEAD
         let coursePayload = await storeCourse(course);
         if (coursePayload?.statusCode !== 200) {
             toast({
@@ -118,11 +110,8 @@
             })
             return
         }
+
         const courseId = coursePayload?.data.id || 0;
-
-        let response = await parseOfficeHoursJson(courseId, data.raw_text);
-        setIsLoading(false);
-=======
 
         const handleStreamedData = (parsed: PreviewOfficeHour) => {
             if (parsed.new) {
@@ -137,8 +126,7 @@
             }
             bottomRef.current?.scrollIntoView({ behavior: 'smooth' })
         }
-        let response = await parseOfficeHoursJsonStream(course.course_id, data.raw_text, handleStreamedData);
->>>>>>> 3b32b398
+        let response = await parseOfficeHoursJsonStream(courseId, data.raw_text, handleStreamedData);
         if (response?.status !== 200) {
             if (response?.status === 429) {
                 toast({
